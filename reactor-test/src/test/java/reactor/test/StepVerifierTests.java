--- conflicted
+++ resolved
@@ -33,17 +33,10 @@
 import java.util.stream.Stream;
 
 import org.assertj.core.api.Assertions;
-<<<<<<< HEAD
-import org.junit.Assert;
-import org.junit.Ignore;
-import org.junit.Test;
-
-import reactor.core.CoreSubscriber;
-=======
 import org.junit.jupiter.api.Disabled;
 import org.junit.jupiter.api.Test;
 import org.junit.jupiter.api.Timeout;
->>>>>>> 1e5a2c3f
+import reactor.core.CoreSubscriber;
 import reactor.core.Fuseable;
 import reactor.core.publisher.DirectProcessor;
 import reactor.core.publisher.EmitterProcessor;
@@ -2154,7 +2147,8 @@
 		}
 	}
 
-	@Test(timeout = 5000)
+	@Test
+	@Timeout(5)
 	public void gh783() {
 		int size = 1;
 		Scheduler parallel = Schedulers.newParallel("gh-783");
@@ -2173,7 +2167,8 @@
 		            .verifyComplete();
 	}
 
-	@Test(timeout = 5000)
+	@Test
+	@Timeout(5)
 	public void gh783_deferredAdvanceTime() {
 		int size = 61;
 		Scheduler parallel = Schedulers.newParallel("gh-783");
