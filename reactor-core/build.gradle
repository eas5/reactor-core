--- conflicted
+++ resolved
@@ -186,14 +186,12 @@
 	}
 }
 
-<<<<<<< HEAD
+
 blockHoundTest {
 	// Creates a JVM per test because the agent can be installed only once
 	forkEvery = 1
 	maxParallelForks = 1
 }
-=======
->>>>>>> 180e2756
 
 //inherit basic test task + common configuration in root
 //always depend on testNoMicrometer, skip reactivestreamsTCK on Travis, skip loops when not releasing
