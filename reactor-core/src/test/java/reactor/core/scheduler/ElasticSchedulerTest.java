/*
 * Copyright (c) 2011-2017 Pivotal Software Inc, All Rights Reserved.
 *
 * Licensed under the Apache License, Version 2.0 (the "License");
 * you may not use this file except in compliance with the License.
 * You may obtain a copy of the License at
 *
 *       https://www.apache.org/licenses/LICENSE-2.0
 *
 * Unless required by applicable law or agreed to in writing, software
 * distributed under the License is distributed on an "AS IS" BASIS,
 * WITHOUT WARRANTIES OR CONDITIONS OF ANY KIND, either express or implied.
 * See the License for the specific language governing permissions and
 * limitations under the License.
 */
package reactor.core.scheduler;

import java.time.Duration;
import java.util.concurrent.CountDownLatch;
import java.util.concurrent.TimeUnit;
import java.util.concurrent.atomic.AtomicBoolean;
import java.util.concurrent.atomic.AtomicLong;

import org.junit.jupiter.api.Test;
import org.junit.jupiter.api.Timeout;
import com.pivovarit.function.ThrowingRunnable;
import org.assertj.core.data.Offset;

import reactor.core.Disposable;
import reactor.core.Scannable;
import reactor.core.publisher.Flux;
import reactor.core.publisher.Mono;
import reactor.test.StepVerifier;
import reactor.util.Logger;
import reactor.util.Loggers;

import static org.assertj.core.api.Assertions.assertThat;
<<<<<<< HEAD
import static org.assertj.core.api.Assertions.assertThatCode;
=======
import static org.assertj.core.api.Assertions.assertThatExceptionOfType;
>>>>>>> 4d30f3e9

/**
 * @author Stephane Maldini
 * @author Simon Baslé
 */
@SuppressWarnings("deprecation")
public class ElasticSchedulerTest extends AbstractSchedulerTest {

	private static final Logger LOGGER = Loggers.getLogger(ElasticSchedulerTest.class);

	@Override
	protected Scheduler scheduler() {
		return Schedulers.newElastic("ElasticSchedulerTest");
	}

<<<<<<< HEAD
	@Override
	protected boolean shouldCheckInterrupted() {
		return true;
	}

	@Override
	protected boolean shouldCheckSupportRestart() {
		return true;
	}

	@Test
	public void bothStartAndRestartDoNotThrow() {
		Scheduler scheduler = afterTest.autoDispose(scheduler());
		assertThatCode(scheduler::start).as("start").doesNotThrowAnyException();

		scheduler.dispose();
		assertThatCode(scheduler::start).as("restart").doesNotThrowAnyException();
=======
	@Test
	public void unsupportedStart() {
		assertThatExceptionOfType(UnsupportedOperationException.class).isThrownBy(() -> {
			Schedulers.elastic().start();
		});
>>>>>>> 4d30f3e9
	}

	@Test
	public void negativeTime() throws Exception {
		assertThatExceptionOfType(IllegalArgumentException.class).isThrownBy(() -> {
			Schedulers.newElastic("test", -1);
		});
	}

<<<<<<< HEAD
	@Test(timeout = 10000)
=======
	@Override
	protected boolean shouldCheckInterrupted() {
		return true;
	}

	@Test
	@Timeout(10)
>>>>>>> 4d30f3e9
	public void eviction() throws Exception {
		Scheduler s = Schedulers.newElastic("test-recycle", 2);
		((ElasticScheduler)s).evictor.shutdownNow();

		try{
			for (int i = 0; i < 100; i++) {
				Disposable d = s.schedule(() -> {
					try {
						Thread.sleep(10000);
					}
					catch (InterruptedException e) {
						Thread.currentThread().interrupt();
					}
				});

				d.dispose();
			}

			while(((ElasticScheduler)s).cache.peek() != null){
				((ElasticScheduler)s).eviction();
				Thread.sleep(100);
			}

			assertThat(((ElasticScheduler)s).all).isEmpty();
		}
		finally {
			s.dispose();
			s.dispose();//noop
		}

		assertThat(((ElasticScheduler)s).cache).isEmpty();
		assertThat(s.isDisposed()).isTrue();
	}

	@Test
	public void scheduledDoesntReject() {
		Scheduler s = scheduler();

		assertThat(s.schedule(() -> {}, 100, TimeUnit.MILLISECONDS))
				.describedAs("direct delayed scheduling")
				.isNotNull();
		assertThat(s.schedulePeriodically(() -> {}, 100, 100, TimeUnit.MILLISECONDS))
				.describedAs("direct periodic scheduling")
				.isNotNull();

		Scheduler.Worker w = s.createWorker();
		assertThat(w.schedule(() -> {}, 100, TimeUnit.MILLISECONDS))
				.describedAs("worker delayed scheduling")
				.isNotNull();
		assertThat(w.schedulePeriodically(() -> {}, 100, 100, TimeUnit.MILLISECONDS))
				.describedAs("worker periodic scheduling")
				.isNotNull();
	}

	@Test
	public void smokeTestDelay() {
		for (int i = 0; i < 20; i++) {
			Scheduler s = Schedulers.newElastic("test");
			AtomicLong start = new AtomicLong();
			AtomicLong end = new AtomicLong();

			try {
				StepVerifier.create(Mono
						.delay(Duration.ofMillis(100), s)
						.doOnSubscribe(sub -> start.set(System.nanoTime()))
						.doOnTerminate(() -> end.set(System.nanoTime()))
				)
				            .expectSubscription()
				            .expectNext(0L)
				            .verifyComplete();

				long endValue = end.longValue();
				long startValue = start.longValue();
				long measuredDelay = endValue - startValue;
				long measuredDelayMs = TimeUnit.NANOSECONDS.toMillis(measuredDelay);
				assertThat(measuredDelayMs)
						.as("iteration %s, measured delay %s nanos, start at %s nanos, end at %s nanos", i, measuredDelay, startValue, endValue)
						.isGreaterThanOrEqualTo(100L)
						.isLessThan(200L);
			}
			finally {
				s.dispose();
			}
		}
	}

	@Test
	public void smokeTestInterval() {
		Scheduler s = scheduler();

		try {
			StepVerifier.create(Flux.interval(Duration.ofMillis(100), Duration.ofMillis(200), s))
			            .expectSubscription()
			            .expectNoEvent(Duration.ofMillis(100))
			            .expectNext(0L)
			            .expectNoEvent(Duration.ofMillis(200))
			            .expectNext(1L)
			            .expectNoEvent(Duration.ofMillis(200))
			            .expectNext(2L)
			            .thenCancel();
		}
		finally {
			s.dispose();
		}
	}

	@Test
	public void scanName() {
		Scheduler withNamedFactory = Schedulers.newElastic("scanName", 1);
		Scheduler withBasicFactory = Schedulers.newElastic(1, Thread::new);
		Scheduler cached = Schedulers.elastic();

		Scheduler.Worker workerWithNamedFactory = withNamedFactory.createWorker();
		Scheduler.Worker workerWithBasicFactory = withBasicFactory.createWorker();

		try {
			assertThat(Scannable.from(withNamedFactory).scan(Scannable.Attr.NAME))
					.as("withNamedFactory")
					.isEqualTo("elastic(\"scanName\")");

			assertThat(Scannable.from(withBasicFactory).scan(Scannable.Attr.NAME))
					.as("withBasicFactory")
					.isEqualTo("elastic()");

			assertThat(cached)
					.as("elastic() is cached")
					.is(SchedulersTest.CACHED_SCHEDULER);
			assertThat(Scannable.from(cached).scan(Scannable.Attr.NAME))
					.as("default elastic()")
					.isEqualTo("Schedulers.elastic()");

			assertThat(Scannable.from(workerWithNamedFactory).scan(Scannable.Attr.NAME))
					.as("workerWithNamedFactory")
					.isEqualTo("elastic(\"scanName\").worker");

			assertThat(Scannable.from(workerWithBasicFactory).scan(Scannable.Attr.NAME))
					.as("workerWithBasicFactory")
					.isEqualTo("elastic().worker");
		}
		finally {
			withNamedFactory.dispose();
			withBasicFactory.dispose();
			workerWithNamedFactory.dispose();
			workerWithBasicFactory.dispose();
		}
	}

	@Test
	public void scanCapacity() {
		Scheduler scheduler = Schedulers.newElastic(2, Thread::new);
		Scheduler.Worker worker = scheduler.createWorker();
		try {
			assertThat(Scannable.from(scheduler).scan(Scannable.Attr.CAPACITY)).as("scheduler unbounded").isEqualTo(Integer.MAX_VALUE);
			assertThat(Scannable.from(worker).scan(Scannable.Attr.CAPACITY)).as("worker capacity").isEqualTo(1);
		}
		finally {
			worker.dispose();
			scheduler.dispose();
		}
	}

	@Test
	public void lifoEviction() throws InterruptedException {
		Scheduler scheduler = Schedulers.newElastic("dequeueEviction", 1);
		int otherThreads = Thread.activeCount();
		try {

			int cacheSleep = 100; //slow tasks last 100ms
			int cacheCount = 100; //100 of slow tasks
			int fastSleep = 10;   //interval between fastTask scheduling
			int fastCount = 200;  //will schedule fast tasks up to 2s later
			CountDownLatch latch = new CountDownLatch(cacheCount + fastCount);
			for (int i = 0; i < cacheCount; i++) {
				Mono.fromRunnable(ThrowingRunnable.unchecked(() -> Thread.sleep(cacheSleep)))
				    .subscribeOn(scheduler)
				    .doFinally(sig -> latch.countDown())
				    .subscribe();
			}

			int oldActive = 0;
			int activeAtBeginning = 0;
			int activeAtEnd = Integer.MAX_VALUE;
			for (int i = 0; i < fastCount; i++) {
				Mono.just(i)
				    .subscribeOn(scheduler)
				    .doFinally(sig -> latch.countDown())
				    .subscribe();

				if (i == 0) {
					activeAtBeginning = Math.max(0, Thread.activeCount() - otherThreads);
					oldActive = activeAtBeginning;
					LOGGER.info("{} threads active in round 1/{}", activeAtBeginning, fastCount);
				}
				else if (i == fastCount - 1) {
					activeAtEnd = Math.max(0, Thread.activeCount() - otherThreads);
					LOGGER.info("{} threads active in round {}/{}", activeAtEnd, i + 1, fastCount);
				}
				else {
					int newActive = Math.max(0, Thread.activeCount() - otherThreads);
					if (oldActive != newActive) {
						oldActive = newActive;
						LOGGER.info("{} threads active in round {}/{}", oldActive, i + 1, fastCount);
					}
				}
				Thread.sleep(fastSleep);
			}

			assertThat(latch.await(3, TimeUnit.SECONDS)).as("latch 3s").isTrue();
			assertThat(activeAtEnd).as("active in last round")
			                       .isLessThan(activeAtBeginning)
			                       .isCloseTo(1, Offset.offset(5));
		}
		finally {
			scheduler.dispose();
			LOGGER.info("{} threads active post shutdown", Thread.activeCount() - otherThreads);
		}
	}

	@Test
	public void doesntRecycleWhileRunningAfterDisposed() throws Exception {
		Scheduler s = Schedulers.newElastic("test-recycle");
		((ElasticScheduler)s).evictor.shutdownNow();

		try {
			AtomicBoolean stop = new AtomicBoolean(false);
			CountDownLatch started = new CountDownLatch(1);
			Disposable d = s.schedule(() -> {
				started.countDown();
				// simulate uninterruptible computation
				for (;;) {
					if (stop.get()) {
						break;
					}
				}
			});
			assertThat(started.await(10, TimeUnit.SECONDS)).as("latch timeout").isTrue();
			d.dispose();

			Thread.sleep(100);
			assertThat(((ElasticScheduler)s).cache).isEmpty();

			stop.set(true);

			Thread.sleep(100);
			assertThat(((ElasticScheduler)s).cache.size()).isEqualTo(1);
		}
		finally {
			s.dispose();
		}
	}

	@Test
	public void recycleOnce() throws Exception {
		Scheduler s = Schedulers.newElastic("test-recycle");
		((ElasticScheduler)s).evictor.shutdownNow();

		try {
			Disposable d = s.schedule(() -> {
				try {
					Thread.sleep(10000);
				}
				catch (InterruptedException e) {
					Thread.currentThread().interrupt();
				}
			});

			// Dispose twice to test that the executor is returned to the pool only once
			d.dispose();
			d.dispose();

			Thread.sleep(100);
			assertThat(((ElasticScheduler)s).cache.size()).isEqualTo(1);
		}
		finally {
			s.dispose();
		}
	}
}<|MERGE_RESOLUTION|>--- conflicted
+++ resolved
@@ -35,11 +35,8 @@
 import reactor.util.Loggers;
 
 import static org.assertj.core.api.Assertions.assertThat;
-<<<<<<< HEAD
 import static org.assertj.core.api.Assertions.assertThatCode;
-=======
 import static org.assertj.core.api.Assertions.assertThatExceptionOfType;
->>>>>>> 4d30f3e9
 
 /**
  * @author Stephane Maldini
@@ -55,7 +52,6 @@
 		return Schedulers.newElastic("ElasticSchedulerTest");
 	}
 
-<<<<<<< HEAD
 	@Override
 	protected boolean shouldCheckInterrupted() {
 		return true;
@@ -73,13 +69,6 @@
 
 		scheduler.dispose();
 		assertThatCode(scheduler::start).as("restart").doesNotThrowAnyException();
-=======
-	@Test
-	public void unsupportedStart() {
-		assertThatExceptionOfType(UnsupportedOperationException.class).isThrownBy(() -> {
-			Schedulers.elastic().start();
-		});
->>>>>>> 4d30f3e9
 	}
 
 	@Test
@@ -89,17 +78,8 @@
 		});
 	}
 
-<<<<<<< HEAD
-	@Test(timeout = 10000)
-=======
-	@Override
-	protected boolean shouldCheckInterrupted() {
-		return true;
-	}
-
 	@Test
 	@Timeout(10)
->>>>>>> 4d30f3e9
 	public void eviction() throws Exception {
 		Scheduler s = Schedulers.newElastic("test-recycle", 2);
 		((ElasticScheduler)s).evictor.shutdownNow();
