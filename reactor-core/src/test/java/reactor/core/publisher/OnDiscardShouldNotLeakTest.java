/*
 * Copyright (c) 2011-Present VMware Inc. or its affiliates, All Rights Reserved.
 *
 * Licensed under the Apache License, Version 2.0 (the "License");
 * you may not use this file except in compliance with the License.
 * You may obtain a copy of the License at
 *
 *        https://www.apache.org/licenses/LICENSE-2.0
 *
 * Unless required by applicable law or agreed to in writing, software
 * distributed under the License is distributed on an "AS IS" BASIS,
 * WITHOUT WARRANTIES OR CONDITIONS OF ANY KIND, either express or implied.
 * See the License for the specific language governing permissions and
 * limitations under the License.
 */

package reactor.core.publisher;

import java.util.ArrayList;
import java.util.Arrays;
import java.util.Collection;
import java.util.List;
import java.util.function.BiFunction;
import java.util.function.Function;
import java.util.function.Supplier;

import org.assertj.core.api.Assumptions;
import org.junit.jupiter.api.AfterEach;
import org.junit.jupiter.api.BeforeEach;
import org.junit.jupiter.api.DisplayName;
import org.junit.jupiter.params.ParameterizedTest;
import org.junit.jupiter.params.provider.MethodSource;
import org.reactivestreams.Publisher;

import reactor.core.Fuseable;
import reactor.core.Scannable;
import reactor.core.scheduler.Scheduler;
import reactor.core.scheduler.Schedulers;
import reactor.test.MemoryUtils;
import reactor.test.MemoryUtils.Tracked;
import reactor.test.publisher.TestPublisher;
import reactor.test.subscriber.AssertSubscriber;
import reactor.test.util.RaceTestUtils;
import reactor.util.annotation.Nullable;
import reactor.util.concurrent.Queues;

// TODO Junit 5: would maybe be better handled as a dynamic test, but  was migrated kind of "as is" to make sure
// test count did not regress.
<<<<<<< HEAD
import static reactor.core.publisher.Sinks.EmitFailureHandler.FAIL_FAST;

@Tag("slow")
=======
>>>>>>> f03308e8
public class OnDiscardShouldNotLeakTest {

	private static final int NB_ITERATIONS = 100;
	// add DiscardScenarios here to test more operators
	private static final DiscardScenario[] SCENARIOS = new DiscardScenario[] {
			DiscardScenario.allFluxSourceArray("merge", 4, Flux::merge),
			DiscardScenario.fluxSource("onBackpressureBuffer", Flux::onBackpressureBuffer),
			DiscardScenario.fluxSource("onBackpressureBufferAndPublishOn", f -> f
					.onBackpressureBuffer()
					.publishOn(Schedulers.immediate())),
			DiscardScenario.fluxSource("onBackpressureBufferAndPublishOnWithMaps", f -> f
					.onBackpressureBuffer()
					.map(Function.identity())
					.map(Function.identity())
					.map(Function.identity())
					.publishOn(Schedulers.immediate())),
			DiscardScenario.rawSource("flatMapInner", raw -> Flux.just(1).flatMap(f -> raw)),
			DiscardScenario.fluxSource("flatMap", main -> main.flatMap(f -> Mono.just(f).hide().flux())),
			DiscardScenario.fluxSource("flatMapIterable", f -> f.flatMapIterable(Arrays::asList)),
			DiscardScenario.fluxSource("publishOnDelayErrors", f -> f.publishOn(Schedulers.immediate())),
			DiscardScenario.fluxSource("publishOnImmediateErrors", f -> f.publishOn(Schedulers.immediate(), false, Queues.SMALL_BUFFER_SIZE)),
			DiscardScenario.fluxSource("publishOnAndPublishOn", main -> main
					.publishOn(Schedulers.immediate())
					.publishOn(Schedulers.immediate())),
			DiscardScenario.fluxSource("publishOnAndPublishOnWithMaps", main -> main
					.publishOn(Schedulers.immediate())
					.map(Function.identity())
					.map(Function.identity())
					.map(Function.identity())
					.publishOn(Schedulers.immediate())),
<<<<<<< HEAD
			DiscardScenario.sinkSource("unicastSink", 1, Sinks.unsafe().many().unicast()::onBackpressureBuffer, null),
			DiscardScenario.sinkSource("unicastSinkAndPublishOn", 1, Sinks.unsafe().many().unicast()::onBackpressureBuffer,
					f -> f.publishOn(Schedulers.immediate())),
=======
			DiscardScenario.fluxSource("unicastProcessor", f -> f.subscribeWith(UnicastProcessor.create())),
			DiscardScenario.fluxSource("unicastProcessorAndPublishOn", f -> f
					.subscribeWith(UnicastProcessor.create())
					.publishOn(Schedulers.immediate())),
>>>>>>> f03308e8
			//FIXME known issue in 3.3.14.RELEASE and 3.4.3
//			DiscardScenario.fluxSource("singleOrEmpty", f -> f.singleOrEmpty().onErrorReturn(Tracked.RELEASED)),
			DiscardScenario.fluxSource("collect", f -> f.collect(ArrayList::new, ArrayList::add)
			                                               .doOnSuccess(l -> l.forEach(Tracked::safeRelease))
			                                               .thenReturn(Tracked.RELEASED)),
			DiscardScenario.fluxSource("collectList", f -> f.collectList()
			                                                   .doOnSuccess(l -> l.forEach(Tracked::safeRelease))
			                                                   .thenReturn(Tracked.RELEASED))
	};

	private static final boolean[][] CONDITIONAL_AND_FUSED = new boolean[][] {
			{ false, false },
			{ true, false },
			{ false, true },
			{ true, true }
	};

	public static Collection<Object[]> data() {
		List<Object[]> parameters = new ArrayList<>(CONDITIONAL_AND_FUSED.length * SCENARIOS.length);
		for (DiscardScenario scenario : SCENARIOS) {
			for (boolean[] booleans : CONDITIONAL_AND_FUSED) {
				parameters.add(new Object[] { booleans[0], booleans[1], scenario });
			}
		}
		return parameters;
	}

	private Scheduler scheduler;
	private MemoryUtils.OffHeapDetector tracker;

	private void installScheduler(String description, int size) {
		scheduler = Schedulers.newParallel(description + "DiscardScheduler", size);
		scheduler.start();
	}

	@BeforeEach
	void setUp() {
		tracker = new MemoryUtils.OffHeapDetector();
		Hooks.onNextDropped(Tracked::safeRelease);
		Hooks.onErrorDropped(e -> {});
		Hooks.onOperatorError((e, v) -> null);
	}

	@AfterEach
	void tearDown() {
		Hooks.resetOnNextDropped();
		Hooks.resetOnErrorDropped();
		Hooks.resetOnNextError();
		Hooks.resetOnOperatorError();
		if (scheduler != null) {
			scheduler.dispose();
		}
	}

	@DisplayName("Multiple Subscribers racing Cancel/OnNext/Request")
	@ParameterizedTest(name="{index} {displayName} [{argumentsWithNames}]")
	@MethodSource("data")
	public void ensureMultipleSubscribersSupportWithNoLeaksWhenRacingCancelAndOnNextAndRequest(boolean conditional, boolean fused, DiscardScenario discardScenario) {
		installScheduler(discardScenario.description, discardScenario.numberOfSubscriptions + 2 /* Cancel, request*/);

		int numberOfSubscriptions = discardScenario.numberOfSubscriptions;
		for (int i = 0; i < NB_ITERATIONS; i++) {
			tracker.reset();
<<<<<<< HEAD
			int[] index = new int[]{subscriptionsNumber};
			List<TestPublisher<Tracked>> testPublishers = new ArrayList<>(subscriptionsNumber);

			for (int i1 = 0; i1 < subscriptionsNumber; i1++) {
				testPublishers.add(TestPublisher.createNoncompliant(
=======
			TestPublisher<Tracked>[] testPublishers = new TestPublisher[numberOfSubscriptions];

			for (int i1 = 0; i1 < numberOfSubscriptions; i1++) {
				testPublishers[i1] = TestPublisher.createNoncompliant(
>>>>>>> f03308e8
						TestPublisher.Violation.DEFER_CANCELLATION,
						TestPublisher.Violation.REQUEST_OVERFLOW)
				);
			}

			Publisher<Tracked> source = discardScenario.producePublisherFromSources(testPublishers.get(0), testPublishers.subList(1, testPublishers.size()));

			if (conditional) {
				if (source instanceof Flux) {
					source = ((Flux<Tracked>) source).filter(t -> true);
				}
				else {
					source = ((Mono<Tracked>) source).filter(t -> true);
				}
			}

			AssertSubscriber<Tracked> assertSubscriber = new AssertSubscriber<>(Operators.enableOnDiscard(null, Tracked::safeRelease), 0);
			if (fused) {
				assertSubscriber.requestedFusionMode(Fuseable.ANY);
			}
			source.subscribe(assertSubscriber);

<<<<<<< HEAD
			if (subscriptionsNumber == 1) {
				Tracked value = tracker.track(1);
				RaceTestUtils.race(
						() -> RaceTestUtils.race(
								assertSubscriber::cancel,
								() -> assertSubscriber.request(Long.MAX_VALUE),
								scheduler),
						() -> testPublishers.get(0).next(value),
						scheduler);
			}
			else {
				int startIndex = --index[0];
				Tracked value1 = tracker.track(startIndex);
				int secondIndex = --index[0];
				Tracked value2 = tracker.track(secondIndex);
				Runnable action = () -> RaceTestUtils.race(
						() -> testPublishers.get(startIndex).next(value1),
						() -> testPublishers.get(secondIndex).next(value2),
						scheduler);

				while (index[0] > 0) {
					int nextIndex = --index[0];
					Tracked nextValue = tracker.track(nextIndex);
					Runnable nextAction = action;
					action = () -> RaceTestUtils.race(
							nextAction,
							() -> testPublishers.get(nextIndex).next(nextValue),
							scheduler);
				}
				RaceTestUtils.race(() ->
						RaceTestUtils.race(
								assertSubscriber::cancel,
								() -> assertSubscriber.request(Long.MAX_VALUE),
								scheduler),
						action,
						scheduler);
=======
			Tracked[] tvalues = new Tracked[numberOfSubscriptions];
			Runnable[] runnables = new Runnable[numberOfSubscriptions + 2];
			runnables[0] = assertSubscriber::cancel;
			runnables[1] = () -> assertSubscriber.request(Long.MAX_VALUE);
			for (int j = 0 ; j < numberOfSubscriptions ; j++) {
				int jj = j;
				tvalues[j] = tracker.track(j);
				runnables[j + 2] = () -> testPublishers[jj].next(tvalues[jj]);
>>>>>>> f03308e8
			}
			RaceTestUtils.race(scheduler, runnables);

			List<Tracked> values = assertSubscriber.values();
			values.forEach(Tracked::release);

			tracker.assertNoLeaks();
		}
	}

	@DisplayName("Multiple Subscribers with populated queue racing Cancel/OnNext/Request")
	@ParameterizedTest(name="{index} {displayName} [{argumentsWithNames}]")
	@MethodSource("data")
	public void ensureMultipleSubscribersSupportWithNoLeaksWhenPopulatedQueueRacingCancelAndOnNextAndRequest(boolean conditional, boolean fused, DiscardScenario discardScenario) {
		Assumptions.assumeThat(discardScenario.numberOfSubscriptions).isGreaterThan(1);

		installScheduler(discardScenario.description, discardScenario.numberOfSubscriptions + 2 /* Cancel, Request */);

		int numberOfSubscriptions = discardScenario.numberOfSubscriptions;

		for (int i = 0; i < NB_ITERATIONS; i++) {
			tracker.reset();
<<<<<<< HEAD
			int[] index = new int[]{subscriptionsNumber};
			List<TestPublisher<Tracked>> testPublishers = new ArrayList<>(subscriptionsNumber);

			for (int i1 = 0; i1 < subscriptionsNumber; i1++) {
				testPublishers.add(TestPublisher.createNoncompliant(
=======
			TestPublisher<Tracked>[] testPublishers = new TestPublisher[numberOfSubscriptions];

			for (int i1 = 0; i1 < numberOfSubscriptions; i1++) {
				testPublishers[i1] = TestPublisher.createNoncompliant(
>>>>>>> f03308e8
						TestPublisher.Violation.DEFER_CANCELLATION,
						TestPublisher.Violation.REQUEST_OVERFLOW)
				);
			}

			Publisher<Tracked> source = discardScenario.producePublisherFromSources(testPublishers.get(0), testPublishers.subList(1, testPublishers.size()));

			if (conditional) {
				if (source instanceof Flux) {
					source = ((Flux<Tracked>) source).filter(t -> true);
				}
				else {
					source = ((Mono<Tracked>) source).filter(t -> true);
				}
			}

			AssertSubscriber<Tracked> assertSubscriber = new AssertSubscriber<>(Operators.enableOnDiscard(null, Tracked::safeRelease), 0);
			if (fused) {
				assertSubscriber.requestedFusionMode(Fuseable.ANY);
			}
			source.subscribe(assertSubscriber);
<<<<<<< HEAD
			int startIndex = --index[0];
			Tracked value11 = tracker.track(startIndex+"1");
			Tracked value12 = tracker.track(startIndex+"2");
			Tracked value13 = tracker.track(startIndex+"3");
			Tracked value14 = tracker.track(startIndex+"4");
			int secondIndex = --index[0];
			Tracked value21 = tracker.track(secondIndex+"1");
			Tracked value22 = tracker.track(secondIndex+"2");
			Tracked value23 = tracker.track(secondIndex+"3");
			Tracked value24 = tracker.track(secondIndex+"4");
			Runnable action = () -> RaceTestUtils.race(
					() -> testPublishers.get(startIndex).next(value11, value12, value13, value14),
					() -> testPublishers.get(secondIndex).next(value21, value22, value23, value24),
					scheduler);

			while (index[0] > 0) {
				int nextIndex = --index[0];
				Tracked nextValue1 = tracker.track(nextIndex+"1");
				Tracked nextValue2 = tracker.track(nextIndex+"2");
				Tracked nextValue3 = tracker.track(nextIndex+"3");
				Tracked nextValue4 = tracker.track(nextIndex+"4");
				Runnable nextAction = action;
				action = () -> RaceTestUtils.race(
						nextAction,
						() -> testPublishers.get(nextIndex).next(nextValue1, nextValue2, nextValue3, nextValue4),
						scheduler);
=======

			Tracked[][] tvalues = new Tracked[numberOfSubscriptions][4];
			Runnable[] runnables = new Runnable[numberOfSubscriptions + 2];
			runnables[0] = assertSubscriber::cancel;
			runnables[1] = () -> assertSubscriber.request(Long.MAX_VALUE);
			for (int j = 0; j < numberOfSubscriptions; j++) {
				for (int jj = 0; jj < 4; jj++) {
					tvalues[j][jj] = tracker.track(String.format("%d-%d", j, jj));
				}
				int fj = j;
				runnables[j + 2] = () -> testPublishers[fj].next(tvalues[fj][0], tvalues[fj][1], tvalues[fj][2], tvalues[fj][3]);
>>>>>>> f03308e8
			}

			RaceTestUtils.race(scheduler, runnables);
			List<Tracked> values = assertSubscriber.values();
			values.forEach(Tracked::release);

			tracker.assertNoLeaks();
		}
	}

	@DisplayName("Populated queue racing Cancel/OnNext")
	@ParameterizedTest(name="{index} {displayName} [{argumentsWithNames}]")
	@MethodSource("data")
	public void ensureNoLeaksPopulatedQueueAndRacingCancelAndOnNext(boolean conditional, boolean fused, DiscardScenario discardScenario) {
		Assumptions.assumeThat(discardScenario.numberOfSubscriptions).isOne();

		installScheduler(discardScenario.description, 2 /* Cancel, OnNext*3 */);

		for (int i = 0; i < NB_ITERATIONS; i++) {
			tracker.reset();
			TestPublisher<Tracked> testPublisher = TestPublisher.createNoncompliant(
					TestPublisher.Violation.DEFER_CANCELLATION,
					TestPublisher.Violation.REQUEST_OVERFLOW);
			Publisher<Tracked> source = discardScenario.producePublisherFromSources(testPublisher, null);

			if (conditional) {
				if (source instanceof Flux) {
					source = ((Flux<Tracked>) source).filter(t -> true);
				}
				else {
					source = ((Mono<Tracked>) source).filter(t -> true);
				}
			}

			Scannable scannable = Scannable.from(source);
			Integer prefetch = scannable.scan(Scannable.Attr.PREFETCH);

			Assumptions.assumeThat(prefetch).isNotZero();

			AssertSubscriber<Tracked> assertSubscriber = new AssertSubscriber<>(Operators.enableOnDiscard(null, Tracked::safeRelease), 0);
			if (fused) {
				assertSubscriber.requestedFusionMode(Fuseable.ANY);
			}
			source.subscribe(assertSubscriber);

			testPublisher.next(tracker.track(1));
			testPublisher.next(tracker.track(2));

			Tracked value3 = tracker.track(3);
			Tracked value4 = tracker.track(4);
			Tracked value5 = tracker.track(5);

			RaceTestUtils.race(scheduler, assertSubscriber::cancel, () -> {
				testPublisher.next(value3);
				testPublisher.next(value4);
				testPublisher.next(value5);
			});

			List<Tracked> values = assertSubscriber.values();
			values.forEach(Tracked::release);

			tracker.assertNoLeaks();
		}
	}

	@DisplayName("Populated queue racing Cancel/OnComplete")
	@ParameterizedTest(name="{index} {displayName} [{argumentsWithNames}]")
	@MethodSource("data")
	public void ensureNoLeaksPopulatedQueueAndRacingCancelAndOnComplete(boolean conditional, boolean fused, DiscardScenario discardScenario) {
		Assumptions.assumeThat(discardScenario.numberOfSubscriptions).isOne();

		installScheduler(discardScenario.description, 2 /* Cancel, Complete*/);

		for (int i = 0; i < NB_ITERATIONS; i++) {
			tracker.reset();
			TestPublisher<Tracked> testPublisher = TestPublisher.createNoncompliant(
					TestPublisher.Violation.DEFER_CANCELLATION,
					TestPublisher.Violation.REQUEST_OVERFLOW);
			Publisher<Tracked> source = discardScenario.producePublisherFromSources(testPublisher, null);

			if (conditional) {
				if (source instanceof Flux) {
					source = ((Flux<Tracked>) source).filter(t -> true);
				}
				else {
					source = ((Mono<Tracked>) source).filter(t -> true);
				}
			}

			Scannable scannable = Scannable.from(source);
			Integer prefetch = scannable.scan(Scannable.Attr.PREFETCH);

			Assumptions.assumeThat(prefetch).isNotZero();

			AssertSubscriber<Tracked> assertSubscriber = new AssertSubscriber<>(Operators.enableOnDiscard(null, Tracked::safeRelease), 0);
			if (fused) {
				assertSubscriber.requestedFusionMode(Fuseable.ANY);
			}
			source.subscribe(assertSubscriber);

			testPublisher.next(tracker.track(1));
			testPublisher.next(tracker.track(2));
			testPublisher.next(tracker.track(3));
			testPublisher.next(tracker.track(4));

			RaceTestUtils.race(
					scheduler, assertSubscriber::cancel,
					() -> testPublisher.complete()
			);

			List<Tracked> values = assertSubscriber.values();
			values.forEach(Tracked::release);

			tracker.assertNoLeaks();
		}
	}

	@DisplayName("Populated queue racing Cancel/OnError")
	@ParameterizedTest(name="{index} {displayName} [{argumentsWithNames}]")
	@MethodSource("data")
	public void ensureNoLeaksPopulatedQueueAndRacingCancelAndOnError(boolean conditional, boolean fused, DiscardScenario discardScenario) {
		Assumptions.assumeThat(discardScenario.numberOfSubscriptions).isOne();

		installScheduler(discardScenario.description, 2 /* Cancel, Error */);

		for (int i = 0; i < NB_ITERATIONS; i++) {
			tracker.reset();
			TestPublisher<Tracked> testPublisher = TestPublisher.createNoncompliant(
					TestPublisher.Violation.DEFER_CANCELLATION,
					TestPublisher.Violation.REQUEST_OVERFLOW);
			Publisher<Tracked> source = discardScenario.producePublisherFromSources(testPublisher, null);

			if (conditional) {
				if (source instanceof Flux) {
					source = ((Flux<Tracked>) source).filter(t -> true);
				}
				else {
					source = ((Mono<Tracked>) source).filter(t -> true);
				}
			}

			Scannable scannable = Scannable.from(source);
			Integer prefetch = scannable.scan(Scannable.Attr.PREFETCH);

			Assumptions.assumeThat(prefetch).isNotZero();

			AssertSubscriber<Tracked> assertSubscriber = new AssertSubscriber<>(Operators.enableOnDiscard(null, Tracked::safeRelease), 0);
			if (fused) {
				assertSubscriber.requestedFusionMode(Fuseable.ANY);
			}
			source.subscribe(assertSubscriber);

			testPublisher.next(tracker.track(1));
			testPublisher.next(tracker.track(2));
			testPublisher.next(tracker.track(3));
			testPublisher.next(tracker.track(4));

			RaceTestUtils.race(
					scheduler, assertSubscriber::cancel,
					() -> testPublisher.error(new RuntimeException("test"))
			);

			List<Tracked> values = assertSubscriber.values();
			values.forEach(Tracked::release);
			if (assertSubscriber.isTerminated()) {
				// has a chance to error with rejected exception
				assertSubscriber.assertError();
			}

			tracker.assertNoLeaks();
		}
	}

	@DisplayName("Populated queue racing Cancel/overflow Error")
	@ParameterizedTest(name="{index} {displayName} [{argumentsWithNames}]")
	@MethodSource("data")
	public void ensureNoLeaksPopulatedQueueAndRacingCancelAndOverflowError(boolean conditional, boolean fused, DiscardScenario discardScenario) {
		Assumptions.assumeThat(discardScenario.numberOfSubscriptions).isOne();

		installScheduler(discardScenario.description, 2 /* Cancel, overflow error */);

		for (int i = 0; i < NB_ITERATIONS; i++) {
			tracker.reset();
			TestPublisher<Tracked> testPublisher = TestPublisher.createNoncompliant(
					TestPublisher.Violation.DEFER_CANCELLATION,
					TestPublisher.Violation.REQUEST_OVERFLOW);
			Publisher<Tracked> source = discardScenario.producePublisherFromSources(testPublisher, null);

			if (conditional) {
				if (source instanceof Flux) {
					source = ((Flux<Tracked>) source).filter(t -> true);
				}
				else {
					source = ((Mono<Tracked>) source).filter(t -> true);
				}
			}

			Scannable scannable = Scannable.from(source);
			Integer capacity = scannable.scan(Scannable.Attr.CAPACITY);
			Integer prefetch = Math.min(scannable.scan(Scannable.Attr.PREFETCH),
					capacity == 0 ? Integer.MAX_VALUE : capacity);

			Assumptions.assumeThat(prefetch).isNotZero();
			Assumptions.assumeThat(prefetch).isNotEqualTo(Integer.MAX_VALUE);
			AssertSubscriber<Tracked> assertSubscriber = new AssertSubscriber<>(Operators.enableOnDiscard(null, Tracked::safeRelease), 0);
			if (fused) {
				assertSubscriber.requestedFusionMode(Fuseable.ANY);
			}
			source.subscribe(assertSubscriber);

			for (int j = 0; j < prefetch - 1; j++) {
				testPublisher.next(tracker.track(j));
			}

			Tracked lastValue = tracker.track(prefetch - 1);
			Tracked overflowValue1 = tracker.track(prefetch);
			Tracked overflowValue2 = tracker.track(prefetch + 1);

			RaceTestUtils.race(assertSubscriber::cancel, () -> {
				testPublisher.next(lastValue);
				testPublisher.next(overflowValue1);
				testPublisher.next(overflowValue2);
			});

			List<Tracked> values = assertSubscriber.values();
			values.forEach(Tracked::release);
			if (assertSubscriber.isTerminated()) {
				// has a chance to error with rejected exception
				assertSubscriber.assertError();
			}

			tracker.assertNoLeaks();
		}
	}

	@DisplayName("Populated queue racing Cancel/Request")
	@ParameterizedTest(name="{index} {displayName} [{argumentsWithNames}]")
	@MethodSource("data")
	public void ensureNoLeaksPopulatedQueueAndRacingCancelAndRequest(boolean conditional, boolean fused, DiscardScenario discardScenario) {
		Assumptions.assumeThat(discardScenario.numberOfSubscriptions).isOne();

		installScheduler(discardScenario.description, 2 /* Cancel, request */);

		for (int i = 0; i < NB_ITERATIONS; i++) {
			tracker.reset();
			TestPublisher<Tracked> testPublisher = TestPublisher.createNoncompliant(
					TestPublisher.Violation.DEFER_CANCELLATION,
					TestPublisher.Violation.REQUEST_OVERFLOW);
			Publisher<Tracked> source = discardScenario.producePublisherFromSources(testPublisher, null);

			if (conditional) {
				if (source instanceof Flux) {
					source = ((Flux<Tracked>) source).filter(t -> true);
				}
				else {
					source = ((Mono<Tracked>) source).filter(t -> true);
				}
			}

			Scannable scannable = Scannable.from(source);
			Integer prefetch = scannable.scan(Scannable.Attr.PREFETCH);

			Assumptions.assumeThat(prefetch).isNotZero();

			AssertSubscriber<Tracked> assertSubscriber = new AssertSubscriber<>(Operators.enableOnDiscard(null, Tracked::safeRelease), 0);
			if (fused) {
				assertSubscriber.requestedFusionMode(Fuseable.ANY);
			}
			source.subscribe(assertSubscriber);

			testPublisher.next(tracker.track(1));
			testPublisher.next(tracker.track(2));
			testPublisher.next(tracker.track(3));
			testPublisher.next(tracker.track(4));

			RaceTestUtils.race(
					scheduler, assertSubscriber::cancel,
					() -> assertSubscriber.request(Long.MAX_VALUE)
			);

			List<Tracked> values = assertSubscriber.values();
			values.forEach(Tracked::release);

			tracker.assertNoLeaks();
		}
	}

	static class DiscardScenario {

		static DiscardScenario rawSource(String desc, Function<TestPublisher<Tracked>, Publisher<Tracked>> rawToPublisherProducer) {
			return new DiscardScenario(desc, 1, (main, others) -> rawToPublisherProducer.apply(main));
		}

		static DiscardScenario fluxSource(String desc, Function<Flux<Tracked>, Publisher<Tracked>> fluxToPublisherProducer) {
			return new DiscardScenario(desc, 1, (main, others) -> fluxToPublisherProducer.apply(main.flux()));
		}

		static DiscardScenario sinkSource(String desc, int subs,
				Supplier<Sinks.Many<Tracked>> sinksManySupplier,
				@Nullable Function<Flux<Tracked>, Flux<Tracked>> furtherTransformation) {
			return new DiscardScenario(desc, subs, (main, others) -> {
				Sinks.Many<Tracked> sink = sinksManySupplier.get();
				//noinspection CallingSubscribeInNonBlockingScope
				main.flux().subscribe(
						v -> sink.emitNext(v, FAIL_FAST),
						e -> sink.emitError(e, FAIL_FAST),
						() -> sink.emitComplete(FAIL_FAST));
				Flux<Tracked> finalFlux = sink.asFlux();
				if (furtherTransformation != null) {
					finalFlux = furtherTransformation.apply(finalFlux);
				}
				return finalFlux;
			});
		}

		static DiscardScenario allFluxSourceArray(String desc, int subs,
				Function<List<Flux<Tracked>>, Publisher<Tracked>> producer) {
			return new DiscardScenario(desc, subs, (main, others) -> {
				List<Flux<Tracked>> inners = new ArrayList<>(subs);
				inners.add(main.flux());
				for (int i = 1; i < subs; i++) {
					inners.add( others.get(i - 1).flux());
				}
				return producer.apply(inners);
			});
		}

		final String description;
		final int numberOfSubscriptions;

		private final BiFunction<TestPublisher<Tracked>, List<TestPublisher<Tracked>>, Publisher<Tracked>>
				publisherProducer;

<<<<<<< HEAD
		DiscardScenario(String description, int subscriptionsNumber, BiFunction<TestPublisher<Tracked>, List<TestPublisher<Tracked>>, Publisher<Tracked>> publisherProducer) {
			this.scenarioDescription = description;
			this.subscriptionsNumber = subscriptionsNumber;
=======
		DiscardScenario(String description, int numberOfSubscriptions, BiFunction<TestPublisher<Tracked>, TestPublisher<Tracked>[], Publisher<Tracked>> publisherProducer) {
			this.description = description;
			this.numberOfSubscriptions = numberOfSubscriptions;
>>>>>>> f03308e8
			this.publisherProducer = publisherProducer;
		}

		Publisher<Tracked> producePublisherFromSources(TestPublisher<Tracked> mainSource, List<TestPublisher<Tracked>> otherSources) {
			return publisherProducer.apply(mainSource, otherSources);
		}

		@Override
		public String toString() {
			return description;
		}
	}
}<|MERGE_RESOLUTION|>--- conflicted
+++ resolved
@@ -46,12 +46,8 @@
 
 // TODO Junit 5: would maybe be better handled as a dynamic test, but  was migrated kind of "as is" to make sure
 // test count did not regress.
-<<<<<<< HEAD
 import static reactor.core.publisher.Sinks.EmitFailureHandler.FAIL_FAST;
 
-@Tag("slow")
-=======
->>>>>>> f03308e8
 public class OnDiscardShouldNotLeakTest {
 
 	private static final int NB_ITERATIONS = 100;
@@ -82,16 +78,9 @@
 					.map(Function.identity())
 					.map(Function.identity())
 					.publishOn(Schedulers.immediate())),
-<<<<<<< HEAD
-			DiscardScenario.sinkSource("unicastSink", 1, Sinks.unsafe().many().unicast()::onBackpressureBuffer, null),
-			DiscardScenario.sinkSource("unicastSinkAndPublishOn", 1, Sinks.unsafe().many().unicast()::onBackpressureBuffer,
+			DiscardScenario.sinkSource("unicastSink",  Sinks.unsafe().many().unicast()::onBackpressureBuffer, null),
+			DiscardScenario.sinkSource("unicastSinkAndPublishOn",  Sinks.unsafe().many().unicast()::onBackpressureBuffer,
 					f -> f.publishOn(Schedulers.immediate())),
-=======
-			DiscardScenario.fluxSource("unicastProcessor", f -> f.subscribeWith(UnicastProcessor.create())),
-			DiscardScenario.fluxSource("unicastProcessorAndPublishOn", f -> f
-					.subscribeWith(UnicastProcessor.create())
-					.publishOn(Schedulers.immediate())),
->>>>>>> f03308e8
 			//FIXME known issue in 3.3.14.RELEASE and 3.4.3
 //			DiscardScenario.fluxSource("singleOrEmpty", f -> f.singleOrEmpty().onErrorReturn(Tracked.RELEASED)),
 			DiscardScenario.fluxSource("collect", f -> f.collect(ArrayList::new, ArrayList::add)
@@ -155,18 +144,10 @@
 		int numberOfSubscriptions = discardScenario.numberOfSubscriptions;
 		for (int i = 0; i < NB_ITERATIONS; i++) {
 			tracker.reset();
-<<<<<<< HEAD
-			int[] index = new int[]{subscriptionsNumber};
-			List<TestPublisher<Tracked>> testPublishers = new ArrayList<>(subscriptionsNumber);
-
-			for (int i1 = 0; i1 < subscriptionsNumber; i1++) {
+			List<TestPublisher<Tracked>> testPublishers = new ArrayList<>(numberOfSubscriptions);
+
+			for (int i1 = 0; i1 < numberOfSubscriptions; i1++) {
 				testPublishers.add(TestPublisher.createNoncompliant(
-=======
-			TestPublisher<Tracked>[] testPublishers = new TestPublisher[numberOfSubscriptions];
-
-			for (int i1 = 0; i1 < numberOfSubscriptions; i1++) {
-				testPublishers[i1] = TestPublisher.createNoncompliant(
->>>>>>> f03308e8
 						TestPublisher.Violation.DEFER_CANCELLATION,
 						TestPublisher.Violation.REQUEST_OVERFLOW)
 				);
@@ -189,44 +170,6 @@
 			}
 			source.subscribe(assertSubscriber);
 
-<<<<<<< HEAD
-			if (subscriptionsNumber == 1) {
-				Tracked value = tracker.track(1);
-				RaceTestUtils.race(
-						() -> RaceTestUtils.race(
-								assertSubscriber::cancel,
-								() -> assertSubscriber.request(Long.MAX_VALUE),
-								scheduler),
-						() -> testPublishers.get(0).next(value),
-						scheduler);
-			}
-			else {
-				int startIndex = --index[0];
-				Tracked value1 = tracker.track(startIndex);
-				int secondIndex = --index[0];
-				Tracked value2 = tracker.track(secondIndex);
-				Runnable action = () -> RaceTestUtils.race(
-						() -> testPublishers.get(startIndex).next(value1),
-						() -> testPublishers.get(secondIndex).next(value2),
-						scheduler);
-
-				while (index[0] > 0) {
-					int nextIndex = --index[0];
-					Tracked nextValue = tracker.track(nextIndex);
-					Runnable nextAction = action;
-					action = () -> RaceTestUtils.race(
-							nextAction,
-							() -> testPublishers.get(nextIndex).next(nextValue),
-							scheduler);
-				}
-				RaceTestUtils.race(() ->
-						RaceTestUtils.race(
-								assertSubscriber::cancel,
-								() -> assertSubscriber.request(Long.MAX_VALUE),
-								scheduler),
-						action,
-						scheduler);
-=======
 			Tracked[] tvalues = new Tracked[numberOfSubscriptions];
 			Runnable[] runnables = new Runnable[numberOfSubscriptions + 2];
 			runnables[0] = assertSubscriber::cancel;
@@ -234,8 +177,7 @@
 			for (int j = 0 ; j < numberOfSubscriptions ; j++) {
 				int jj = j;
 				tvalues[j] = tracker.track(j);
-				runnables[j + 2] = () -> testPublishers[jj].next(tvalues[jj]);
->>>>>>> f03308e8
+				runnables[j + 2] = () -> testPublishers.get(jj).next(tvalues[jj]);
 			}
 			RaceTestUtils.race(scheduler, runnables);
 
@@ -258,18 +200,10 @@
 
 		for (int i = 0; i < NB_ITERATIONS; i++) {
 			tracker.reset();
-<<<<<<< HEAD
-			int[] index = new int[]{subscriptionsNumber};
-			List<TestPublisher<Tracked>> testPublishers = new ArrayList<>(subscriptionsNumber);
-
-			for (int i1 = 0; i1 < subscriptionsNumber; i1++) {
+			List<TestPublisher<Tracked>> testPublishers = new ArrayList<>(numberOfSubscriptions);
+
+			for (int i1 = 0; i1 < numberOfSubscriptions; i1++) {
 				testPublishers.add(TestPublisher.createNoncompliant(
-=======
-			TestPublisher<Tracked>[] testPublishers = new TestPublisher[numberOfSubscriptions];
-
-			for (int i1 = 0; i1 < numberOfSubscriptions; i1++) {
-				testPublishers[i1] = TestPublisher.createNoncompliant(
->>>>>>> f03308e8
 						TestPublisher.Violation.DEFER_CANCELLATION,
 						TestPublisher.Violation.REQUEST_OVERFLOW)
 				);
@@ -291,34 +225,6 @@
 				assertSubscriber.requestedFusionMode(Fuseable.ANY);
 			}
 			source.subscribe(assertSubscriber);
-<<<<<<< HEAD
-			int startIndex = --index[0];
-			Tracked value11 = tracker.track(startIndex+"1");
-			Tracked value12 = tracker.track(startIndex+"2");
-			Tracked value13 = tracker.track(startIndex+"3");
-			Tracked value14 = tracker.track(startIndex+"4");
-			int secondIndex = --index[0];
-			Tracked value21 = tracker.track(secondIndex+"1");
-			Tracked value22 = tracker.track(secondIndex+"2");
-			Tracked value23 = tracker.track(secondIndex+"3");
-			Tracked value24 = tracker.track(secondIndex+"4");
-			Runnable action = () -> RaceTestUtils.race(
-					() -> testPublishers.get(startIndex).next(value11, value12, value13, value14),
-					() -> testPublishers.get(secondIndex).next(value21, value22, value23, value24),
-					scheduler);
-
-			while (index[0] > 0) {
-				int nextIndex = --index[0];
-				Tracked nextValue1 = tracker.track(nextIndex+"1");
-				Tracked nextValue2 = tracker.track(nextIndex+"2");
-				Tracked nextValue3 = tracker.track(nextIndex+"3");
-				Tracked nextValue4 = tracker.track(nextIndex+"4");
-				Runnable nextAction = action;
-				action = () -> RaceTestUtils.race(
-						nextAction,
-						() -> testPublishers.get(nextIndex).next(nextValue1, nextValue2, nextValue3, nextValue4),
-						scheduler);
-=======
 
 			Tracked[][] tvalues = new Tracked[numberOfSubscriptions][4];
 			Runnable[] runnables = new Runnable[numberOfSubscriptions + 2];
@@ -329,8 +235,7 @@
 					tvalues[j][jj] = tracker.track(String.format("%d-%d", j, jj));
 				}
 				int fj = j;
-				runnables[j + 2] = () -> testPublishers[fj].next(tvalues[fj][0], tvalues[fj][1], tvalues[fj][2], tvalues[fj][3]);
->>>>>>> f03308e8
+				runnables[j + 2] = () -> testPublishers.get(fj).next(tvalues[fj][0], tvalues[fj][1], tvalues[fj][2], tvalues[fj][3]);
 			}
 
 			RaceTestUtils.race(scheduler, runnables);
@@ -628,10 +533,10 @@
 			return new DiscardScenario(desc, 1, (main, others) -> fluxToPublisherProducer.apply(main.flux()));
 		}
 
-		static DiscardScenario sinkSource(String desc, int subs,
+		static DiscardScenario sinkSource(String desc,
 				Supplier<Sinks.Many<Tracked>> sinksManySupplier,
 				@Nullable Function<Flux<Tracked>, Flux<Tracked>> furtherTransformation) {
-			return new DiscardScenario(desc, subs, (main, others) -> {
+			return new DiscardScenario(desc, 1, (main, others) -> {
 				Sinks.Many<Tracked> sink = sinksManySupplier.get();
 				//noinspection CallingSubscribeInNonBlockingScope
 				main.flux().subscribe(
@@ -664,15 +569,9 @@
 		private final BiFunction<TestPublisher<Tracked>, List<TestPublisher<Tracked>>, Publisher<Tracked>>
 				publisherProducer;
 
-<<<<<<< HEAD
-		DiscardScenario(String description, int subscriptionsNumber, BiFunction<TestPublisher<Tracked>, List<TestPublisher<Tracked>>, Publisher<Tracked>> publisherProducer) {
-			this.scenarioDescription = description;
-			this.subscriptionsNumber = subscriptionsNumber;
-=======
-		DiscardScenario(String description, int numberOfSubscriptions, BiFunction<TestPublisher<Tracked>, TestPublisher<Tracked>[], Publisher<Tracked>> publisherProducer) {
+		DiscardScenario(String description, int numberOfSubscriptions, BiFunction<TestPublisher<Tracked>, List<TestPublisher<Tracked>>, Publisher<Tracked>> publisherProducer) {
 			this.description = description;
 			this.numberOfSubscriptions = numberOfSubscriptions;
->>>>>>> f03308e8
 			this.publisherProducer = publisherProducer;
 		}
 
