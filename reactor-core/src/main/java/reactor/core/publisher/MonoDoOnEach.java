/*
 * Copyright (c) 2011-2018 Pivotal Software Inc, All Rights Reserved.
 *
 * Licensed under the Apache License, Version 2.0 (the "License");
 * you may not use this file except in compliance with the License.
 * You may obtain a copy of the License at
 *
 *        http://www.apache.org/licenses/LICENSE-2.0
 *
 * Unless required by applicable law or agreed to in writing, software
 * distributed under the License is distributed on an "AS IS" BASIS,
 * WITHOUT WARRANTIES OR CONDITIONS OF ANY KIND, either express or implied.
 * See the License for the specific language governing permissions and
 * limitations under the License.
 */

package reactor.core.publisher;

import java.util.Objects;
import java.util.function.Consumer;

import reactor.core.CoreSubscriber;

/**
 * Peek into the lifecycle events and signals of a sequence
 *
 * @param <T> the value type
 *
 * @see <a href="https://github.com/reactor/reactive-streams-commons">Reactive-Streams-Commons</a>
 */
final class MonoDoOnEach<T> extends MonoOperator<T, T> {

	final Consumer<? super Signal<T>> onSignal;

	MonoDoOnEach(Mono<? extends T> source, Consumer<? super Signal<T>> onSignal) {
		super(source);
		this.onSignal = Objects.requireNonNull(onSignal, "onSignal");
	}

	@Override
	public void subscribe(CoreSubscriber<? super T> actual) {
<<<<<<< HEAD
		source.subscribe(FluxDoOnEach.createSubscriber(actual, onSignal, false));
=======
		//TODO fuseable version?
		//TODO conditional version?
		source.subscribe(new FluxDoOnEach.DoOnEachSubscriber<>(actual, onSignal, true));
>>>>>>> 70699712
	}
}<|MERGE_RESOLUTION|>--- conflicted
+++ resolved
@@ -39,12 +39,6 @@
 
 	@Override
 	public void subscribe(CoreSubscriber<? super T> actual) {
-<<<<<<< HEAD
-		source.subscribe(FluxDoOnEach.createSubscriber(actual, onSignal, false));
-=======
-		//TODO fuseable version?
-		//TODO conditional version?
-		source.subscribe(new FluxDoOnEach.DoOnEachSubscriber<>(actual, onSignal, true));
->>>>>>> 70699712
+		source.subscribe(FluxDoOnEach.createSubscriber(actual, onSignal, false, true));
 	}
 }